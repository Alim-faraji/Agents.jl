--- conflicted
+++ resolved
@@ -1,6 +1,4 @@
-<<<<<<< HEAD
 using Agents, Test, Random, LightGraphs
-=======
 mutable struct BadAgent <: AbstractAgent
     useless::Int
     pos::Int
@@ -23,7 +21,7 @@
     weight::T
     info::String
 end
->>>>>>> ed4acc38
+
 
 @testset "Model construction" begin
     # Shouldn't use ImmutableAgent since it cannot be edited
@@ -75,7 +73,6 @@
     @test Agents.agenttype(ABM(agent, GridSpace((1,1)))) <: AbstractAgent
 end
 
-<<<<<<< HEAD
 mutable struct Agent2 <: AbstractAgent
   id::Int
   pos::Int
@@ -86,9 +83,8 @@
 Agent2(id, pos; f1, f2) = Agent2(id, pos, f1, f2)
 
 model1 = ABM(Agent1, Space((3,3)))
-=======
+
 model1 = ABM(Agent1, GridSpace((3,3)))
->>>>>>> ed4acc38
 
 agent = add_agent!((1,1), model1)
 @test agent.pos == (1, 1)
@@ -179,7 +175,6 @@
   @test Agents.nagents(model2) == 40
 end
 
-<<<<<<< HEAD
 @testset "add_agent!" begin
   properties = Dict(:x1=>1)
   space = Space(complete_digraph(10))
@@ -192,8 +187,9 @@
   @test model.agents[1].pos == model.agents[2].pos
   @test model.agents[1].f1 == model.agents[2].f1
   @test model.agents[1].f2 == model.agents[2].f2
-=======
-@testset "move_agent!" begin
+end
+
+ @testset "move_agent!" begin
   # GraphSpace
   model = ABM(Agent5, GraphSpace(path_graph(6)))
   agent = add_agent!(model, 5.3)
@@ -311,5 +307,4 @@
   end
   genocide!(model, complex_logic)
   @test nagents(model) == 17
->>>>>>> ed4acc38
 end